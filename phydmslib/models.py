--- conflicted
+++ resolved
@@ -949,20 +949,11 @@
     def _update_Frxy(self):
         super(ExpCM_empirical_phi_divpressure, self)._update_Frxy()
         if 'omega2' in self.freeparams:
-<<<<<<< HEAD
-=======
             omega2deltar = self.omega2*self.divpressure
->>>>>>> c624d515
             for r in range(self.nsites):
                 for x in range(N_CODON):
                     for y in range(N_CODON):
-                        if CODON_TO_AA[x] != CODON_TO_AA[y]:
-                            if self.pi[r][CODON_TO_AA[x]] != self.pi[r][CODON_TO_AA[y]]:
-                                self.Frxy[r][x][y] = self.omega*(1 + (self.omega2*self.divpressure[r])) * ((-1*scipy.log(self.piAx_piAy_beta[r][x][y]))/(1 - self.piAx_piAy_beta[r][x][y]))
-                            else:
-                                self.Frxy[r][x][y] = self.omega*(1 + (self.omega2*self.divpressure[r]))
-                        
-                        
+                        self.Frxy[r][x][y] = self.Frxy[r][x][y] + self.Frxy[r][x][y]*self.omega*self.divpressure[r]
 
 
 if __name__ == '__main__':
